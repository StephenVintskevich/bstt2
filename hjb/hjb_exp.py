--- conflicted
+++ resolved
@@ -11,13 +11,9 @@
 parentdir = os.path.dirname(currentdir)
 sys.path.append(parentdir)
 
-<<<<<<< HEAD
 from tilde_r import calc_total_reward,calc_tilde_r
-=======
 
-from tilde_r import calc_tilde_r
 import optimize
->>>>>>> 2f8a7b2f
 from misc import random_homogenous_polynomial_sum,  legendre_measures, Gramian, HkinnerLegendre  #, hermite_measures
 from als import ALS
 import numpy as np
